--- conflicted
+++ resolved
@@ -12,9 +12,8 @@
 
 ## Supported macOS versions
 
-<<<<<<< HEAD
 <!-- markdownlint-disable MD025 -->
-=======
+
 # [.NET Core 3.0](#tab/netcore30)
 
 .NET Core 3.0 is supported on the following versions of macOS:
@@ -24,7 +23,6 @@
 See [.NET Core 3.0 Supported OS Versions](https://github.com/dotnet/core/blob/master/release-notes/3.0/3.0-supported-os.md) for the complete list of .NET Core 3.0 supported operating systems, distributions and versions, out of support OS versions, and lifecycle policy links.
 
 For download links and more information, see [.NET Core 3.0 downloads](https://dotnet.microsoft.com/download/dotnet-core/3.0).
->>>>>>> f51ba39d
 
 # [.NET Core 2.x](#tab/netcore2x)
 
