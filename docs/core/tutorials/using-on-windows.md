--- conflicted
+++ resolved
@@ -6,8 +6,4 @@
 
 ## Content retired!
 
-<<<<<<< HEAD
-For a getting started tutorial on .NET Core and Visual Studio 2017, see [(Building a C# Hello World application with .NET Core in Visual Studio 2017](../../csharp/getting-started/with-visual-studio.md).
-=======
-For a getting started tutorial on .NET Core and Visual Studio 2017, see [(Building a C# Hello World application with .NET Core in Visual Studio 2017](../../csharp/getting-started/with-visual-studio-2017.md).
->>>>>>> 9cd081c3
+For a getting started tutorial on .NET Core and Visual Studio 2017, see [(Building a C# Hello World application with .NET Core in Visual Studio 2017](../../csharp/getting-started/with-visual-studio.md).